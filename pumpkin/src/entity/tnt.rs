--- conflicted
+++ resolved
@@ -41,11 +41,7 @@
                 Metadata::new(
                     9,
                     MetaDataType::BlockState,
-<<<<<<< HEAD
-                    VarInt(i32::from(default_block_state!("tnt").state_id)),
-=======
                     VarInt(i32::from(Block::TNT.default_state_id)),
->>>>>>> c1387751
                 ),
             ])
             .await;
