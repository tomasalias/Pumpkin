--- conflicted
+++ resolved
@@ -318,7 +318,6 @@
         self.offset(Vector3::new(0, -height, 0))
     }
 
-<<<<<<< HEAD
     pub fn iterate_recursively<F>(
         start: BlockPos,
         end: BlockPos,
@@ -384,16 +383,18 @@
         }
 
         let mut visited = std::collections::HashSet::new();
-        recurse_visit(start, start, end, &mut visitor, &mut visited)
-=======
+        recurse_visit(start, start, end, &mut visitor, &mut visited)?;
+        Ok(())
+    }
+
     pub fn manhattan_distance(&self, other: Self) -> i32 {
         let x = (other.0.x - self.0.x).abs();
         let y = (other.0.y - self.0.y).abs();
         let z = (other.0.z - self.0.z).abs();
-        x + y + z
->>>>>>> 317d9ffd
-    }
-}
+            x + y + z
+    }
+}
+
 
 impl Serialize for BlockPos {
     fn serialize<S>(&self, serializer: S) -> Result<S::Ok, S::Error>
