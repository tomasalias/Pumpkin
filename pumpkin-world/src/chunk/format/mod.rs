<<<<<<< HEAD
use pumpkin_data::{block::Block, chunk::ChunkStatus};
use pumpkin_nbt::{from_bytes, nbt_long_array};
=======
use std::collections::HashMap;

use pumpkin_data::{Block, chunk::ChunkStatus};
use pumpkin_nbt::{compound::NbtCompound, from_bytes, nbt_long_array};
>>>>>>> 3f500413

use crate::{block::entities::block_entity_from_nbt, generation::section_coords};
use pumpkin_util::math::{position::BlockPos, vector2::Vector2};
use serde::{Deserialize, Serialize};

<<<<<<< HEAD
use crate::{block::BlockStateCodec, generation::section_coords};

=======
>>>>>>> 3f500413
use super::{
    ChunkData, ChunkHeightmaps, ChunkLight, ChunkParsingError, ChunkSections, ScheduledTick,
    SubChunk, TickPriority,
    palette::{BiomePalette, BlockPalette},
};

pub mod anvil;
pub mod linear;

// I can't use an tag because it will break ChunkNBT, but status need to have a big S, so "Status"
#[derive(Serialize, Deserialize, Debug)]
#[serde(rename_all = "PascalCase")]
pub struct ChunkStatusWrapper {
    status: ChunkStatus,
}

impl ChunkData {
    pub fn from_bytes(
        chunk_data: &[u8],
        position: Vector2<i32>,
    ) -> Result<Self, ChunkParsingError> {
        // TODO: Implement chunk stages?
        if from_bytes::<ChunkStatusWrapper>(chunk_data)
            .map_err(ChunkParsingError::FailedReadStatus)?
            .status
            != ChunkStatus::Full
        {
            return Err(ChunkParsingError::ChunkNotGenerated);
        }

        let chunk_data = from_bytes::<ChunkNbt>(chunk_data)
            .map_err(|e| ChunkParsingError::ErrorDeserializingChunk(e.to_string()))?;

        if chunk_data.light_correct {
            for section in &chunk_data.sections {
                let mut block = false;
                let mut sky = false;
                let mut block_sum = 0;
                let mut sky_sum = 0;
                if let Some(block_light) = &section.block_light {
                    block = !block_light.is_empty();
                    block_sum = block_light
                        .iter()
                        .map(|b| ((*b >> 4) + (*b & 0x0F)) as usize)
                        .sum();
                }
                if let Some(sky_light) = &section.sky_light {
                    sky = !sky_light.is_empty();
                    sky_sum = sky_light
                        .iter()
                        .map(|b| ((*b >> 4) + (*b & 0x0F)) as usize)
                        .sum();
                }
                if (block || sky) && section.y == -5 {
                    log::trace!(
                        "section {},{},{}: block_light={}/{}, sky_light={}/{}",
                        chunk_data.x_pos,
                        section.y,
                        chunk_data.z_pos,
                        block,
                        block_sum,
                        sky,
                        sky_sum,
                    )
                }
            }
        }

        if chunk_data.x_pos != position.x || chunk_data.z_pos != position.z {
            return Err(ChunkParsingError::ErrorDeserializingChunk(format!(
                "Expected data for chunk {},{} but got it for {},{}!",
                position.x, position.z, chunk_data.x_pos, chunk_data.z_pos,
            )));
        }

        let light_engine = ChunkLight {
            block_light: (0..chunk_data.sections.len() + 2)
                .map(|index| {
                    chunk_data
                        .sections
                        .iter()
                        .find(|section| {
                            section.y as i32 == index as i32 + chunk_data.min_y_section - 1
                        })
                        .and_then(|section| section.block_light.clone())
                        .map(LightContainer::new)
                        .unwrap_or_default()
                })
                .collect(),
            sky_light: (0..chunk_data.sections.len() + 2)
                .map(|index| {
                    chunk_data
                        .sections
                        .iter()
                        .find(|section| {
                            section.y as i32 == index as i32 + chunk_data.min_y_section - 1
                        })
                        .and_then(|section| section.sky_light.clone())
                        .map(LightContainer::new)
                        .unwrap_or_default()
                })
                .collect(),
        };
        let sub_chunks = chunk_data
            .sections
            .into_iter()
            .filter(|section| section.y >= chunk_data.min_y_section as i8)
            .map(|section| SubChunk {
                block_states: section
                    .block_states
                    .map(BlockPalette::from_disk_nbt)
                    .unwrap_or_default(),
                biomes: section
                    .biomes
                    .map(BiomePalette::from_disk_nbt)
                    .unwrap_or_default(),
            })
            .collect();
        let min_y = section_coords::section_to_block(chunk_data.min_y_section);
        let section = ChunkSections::new(sub_chunks, min_y);

        Ok(ChunkData {
            section,
            heightmap: chunk_data.heightmaps,
            position,
            // This chunk is read from disk, so it has not been modified
            dirty: false,
            block_ticks: chunk_data
                .block_ticks
                .iter()
                .map(|tick| ScheduledTick {
                    block_pos: BlockPos::new(tick.x, tick.y, tick.z),
                    delay: tick.delay as u16,
                    priority: TickPriority::from(tick.priority),
                    target_block_id: Block::from_registry_key(
                        &tick.target_block.replace("minecraft:", ""),
                    )
                    .unwrap_or(Block::AIR)
                    .id,
                })
                .collect(),
            fluid_ticks: chunk_data
                .fluid_ticks
                .iter()
                .map(|tick| ScheduledTick {
                    block_pos: BlockPos::new(tick.x, tick.y, tick.z),
                    delay: tick.delay as u16,
                    priority: TickPriority::from(tick.priority),
                    target_block_id: Block::from_registry_key(
                        &tick.target_block.replace("minecraft:", ""),
                    )
                    .unwrap_or(Block::AIR)
                    .id,
                })
                .collect(),
            block_entities: {
                let mut block_entities = HashMap::new();
                for nbt in chunk_data.block_entities {
                    let block_entity = block_entity_from_nbt(&nbt);
                    if let Some(block_entity) = block_entity {
                        block_entities.insert(block_entity.get_position(), (nbt, block_entity));
                    }
                }
                block_entities
            },
            light_engine,
        })
    }
}

#[derive(Serialize, Deserialize, Debug)]
struct ChunkSectionNBT {
    #[serde(skip_serializing_if = "Option::is_none")]
    block_states: Option<ChunkSectionBlockStates>,
    #[serde(skip_serializing_if = "Option::is_none")]
    biomes: Option<ChunkSectionBiomes>,
    #[serde(rename = "BlockLight", skip_serializing_if = "Option::is_none")]
    block_light: Option<Box<[u8]>>,
    #[serde(rename = "SkyLight", skip_serializing_if = "Option::is_none")]
    sky_light: Option<Box<[u8]>>,
    #[serde(rename = "Y")]
    y: i8,
}

#[derive(Serialize, Deserialize, Debug, Clone)]
pub struct ChunkSectionBiomes {
    #[serde(
        serialize_with = "nbt_long_array",
        skip_serializing_if = "Option::is_none"
    )]
    pub(crate) data: Option<Box<[i64]>>,
    pub(crate) palette: Vec<PaletteBiomeEntry>,
}

#[derive(Serialize, Deserialize, Debug, Clone)]
// NOTE: Change not documented in the wiki; biome palettes are directly just the name now
#[serde(rename_all = "PascalCase", transparent)]
pub struct PaletteBiomeEntry {
    /// Biome name
    pub name: String,
}

#[derive(Serialize, Deserialize, Debug, Clone)]
pub struct ChunkSectionBlockStates {
    #[serde(
        serialize_with = "nbt_long_array",
        skip_serializing_if = "Option::is_none"
    )]
    pub(crate) data: Option<Box<[i64]>>,
<<<<<<< HEAD
    pub(crate) palette: Vec<BlockStateCodec>,
=======
    pub(crate) palette: Vec<PaletteBlockEntry>,
}

#[derive(Debug, Clone)]
pub enum LightContainer {
    Empty(u8),
    Full(Box<[u8]>),
}

impl LightContainer {
    pub const DIM: usize = 16;
    pub const ARRAY_SIZE: usize = Self::DIM * Self::DIM * Self::DIM / 2;

    pub fn new_empty(default: u8) -> Self {
        if default > 15 {
            panic!("Default value must be between 0 and 15");
        }
        Self::Empty(default)
    }

    pub fn new(data: Box<[u8]>) -> Self {
        if data.len() != Self::ARRAY_SIZE {
            panic!("Data length must be {}", Self::ARRAY_SIZE);
        }
        Self::Full(data)
    }

    pub fn new_filled(default: u8) -> Self {
        if default > 15 {
            panic!("Default value must be between 0 and 15");
        }
        let value = default << 4 | default;
        Self::Full([value; Self::ARRAY_SIZE].into())
    }

    pub fn is_empty(&self) -> bool {
        matches!(self, Self::Empty(_))
    }

    fn index(x: usize, y: usize, z: usize) -> usize {
        y * 16 * 16 + z * 16 + x
    }

    pub fn get(&self, x: usize, y: usize, z: usize) -> u8 {
        match self {
            Self::Full(data) => {
                let index = Self::index(x, y, z);
                data[index >> 1] >> (4 * (index & 1)) & 0x0F
            }
            Self::Empty(default) => *default,
        }
    }

    pub fn set(&mut self, x: usize, y: usize, z: usize, value: u8) {
        match self {
            Self::Full(data) => {
                let index = Self::index(x, y, z);
                let mask = 0x0F << (4 * (index & 1));
                data[index >> 1] &= !mask;
                data[index >> 1] |= value << (4 * (index & 1));
            }
            Self::Empty(default) => {
                if value != *default {
                    *self = Self::new_filled(*default);
                    self.set(x, y, z, value);
                }
            }
        }
    }
}

impl Default for LightContainer {
    fn default() -> Self {
        Self::new_empty(15)
    }
}

#[derive(Serialize, Deserialize, Debug, Clone)]
#[serde(rename_all = "PascalCase")]
pub struct PaletteBlockEntry {
    /// Block name
    pub name: String,
    /// Key-value pairs of properties
    #[serde(skip_serializing_if = "Option::is_none")]
    pub properties: Option<HashMap<String, String>>,
>>>>>>> 3f500413
}

#[derive(Serialize, Deserialize, Debug)]
struct SerializedScheduledTick {
    #[serde(rename = "x")]
    x: i32,
    #[serde(rename = "y")]
    y: i32,
    #[serde(rename = "z")]
    z: i32,
    #[serde(rename = "t")]
    delay: i32,
    #[serde(rename = "p")]
    priority: i32,
    #[serde(rename = "i")]
    target_block: String,
}

#[derive(Serialize, Deserialize, Debug)]
#[serde(rename_all = "PascalCase")]
struct ChunkNbt {
    data_version: i32,
    #[serde(rename = "xPos")]
    x_pos: i32,
    #[serde(rename = "zPos")]
    z_pos: i32,
    #[serde(rename = "yPos")]
    min_y_section: i32,
    status: ChunkStatus,
    #[serde(rename = "sections")]
    sections: Vec<ChunkSectionNBT>,
    heightmaps: ChunkHeightmaps,
    #[serde(rename = "block_ticks")]
    block_ticks: Vec<SerializedScheduledTick>,
    #[serde(rename = "fluid_ticks")]
    fluid_ticks: Vec<SerializedScheduledTick>,
    #[serde(rename = "block_entities")]
    block_entities: Vec<NbtCompound>,
    #[serde(rename = "isLightOn")]
    light_correct: bool,
}<|MERGE_RESOLUTION|>--- conflicted
+++ resolved
@@ -1,22 +1,15 @@
-<<<<<<< HEAD
-use pumpkin_data::{block::Block, chunk::ChunkStatus};
-use pumpkin_nbt::{from_bytes, nbt_long_array};
-=======
+
 use std::collections::HashMap;
 
 use pumpkin_data::{Block, chunk::ChunkStatus};
 use pumpkin_nbt::{compound::NbtCompound, from_bytes, nbt_long_array};
->>>>>>> 3f500413
 
 use crate::{block::entities::block_entity_from_nbt, generation::section_coords};
 use pumpkin_util::math::{position::BlockPos, vector2::Vector2};
 use serde::{Deserialize, Serialize};
 
-<<<<<<< HEAD
 use crate::{block::BlockStateCodec, generation::section_coords};
 
-=======
->>>>>>> 3f500413
 use super::{
     ChunkData, ChunkHeightmaps, ChunkLight, ChunkParsingError, ChunkSections, ScheduledTick,
     SubChunk, TickPriority,
@@ -226,9 +219,6 @@
         skip_serializing_if = "Option::is_none"
     )]
     pub(crate) data: Option<Box<[i64]>>,
-<<<<<<< HEAD
-    pub(crate) palette: Vec<BlockStateCodec>,
-=======
     pub(crate) palette: Vec<PaletteBlockEntry>,
 }
 
@@ -314,7 +304,6 @@
     /// Key-value pairs of properties
     #[serde(skip_serializing_if = "Option::is_none")]
     pub properties: Option<HashMap<String, String>>,
->>>>>>> 3f500413
 }
 
 #[derive(Serialize, Deserialize, Debug)]
