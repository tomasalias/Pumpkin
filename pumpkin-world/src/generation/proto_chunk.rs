--- conflicted
+++ resolved
@@ -336,11 +336,6 @@
         self.flat_block_map[index]
     }
 
-<<<<<<< HEAD
-    pub fn set_block_state(&mut self, local_pos: &Vector3<i32>, block_state: &BlockState) {
-        if !block_state.air {
-            self.maybe_update_height_map(local_pos);
-=======
     pub fn set_block_state(&mut self, local_pos: &Vector3<i32>, block_state: BlockState) {
         if !block_state.is_air() {
             self.maybe_update_surface_height_map(local_pos);
@@ -357,7 +352,6 @@
                     self.maybe_update_motion_blocking_no_leaves_height_map(local_pos);
                 }
             }
->>>>>>> 3f500413
         }
 
         let local_pos = Vector3::new(
