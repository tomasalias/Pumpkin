use pumpkin_data::block::BlockState;
use pumpkin_util::{
    math::clamped_map,
    random::{RandomDeriver, RandomDeriverImpl, RandomImpl},
};

<<<<<<< HEAD
use crate::generation::noise_router::chunk_noise_router::ChunkNoiseRouter;
=======
use crate::{block::RawBlockState, generation::noise_router::chunk_noise_router::ChunkNoiseRouter};
>>>>>>> c1387751

use super::noise_router::{
    chunk_density_function::ChunkNoiseFunctionSampleOptions, density_function::NoisePos,
};

pub struct OreVeinSampler {
    random_deriver: RandomDeriver,
}

impl OreVeinSampler {
    pub fn new(random_deriver: RandomDeriver) -> Self {
        Self { random_deriver }
    }

    pub fn sample(
        &self,
        router: &mut ChunkNoiseRouter,
        pos: &impl NoisePos,
        sample_options: &ChunkNoiseFunctionSampleOptions,
<<<<<<< HEAD
    ) -> Option<BlockState> {
=======
    ) -> Option<RawBlockState> {
>>>>>>> c1387751
        let vein_toggle = router.vein_toggle(pos, sample_options);
        let vein_type: &VeinType = if vein_toggle > 0f64 {
            &vein_type::COPPER
        } else {
            &vein_type::IRON
        };

        let block_y = pos.y();
        let max_to_y = vein_type.max_y - block_y;
        let y_to_min = block_y - vein_type.min_y;
        if (max_to_y >= 0) && (y_to_min >= 0) {
            let closest_to_bound = max_to_y.min(y_to_min);
            let mapped_diff = clamped_map(closest_to_bound as f64, 0f64, 20f64, -0.2f64, 0f64);
            let abs_sample = vein_toggle.abs();
            if abs_sample + mapped_diff >= 0.4f32 as f64 {
                let mut random = self.random_deriver.split_pos(pos.x(), block_y, pos.z());

                let vein_ridged_sample = router.vein_ridged(pos, sample_options);
                if random.next_f32() <= 0.7f32 && vein_ridged_sample < 0f64 {
                    let clamped_sample = clamped_map(
                        abs_sample,
                        0.4f32 as f64,
                        0.6f32 as f64,
                        0.1f32 as f64,
                        0.3f32 as f64,
                    );

                    let vein_gap = router.vein_gap(pos, sample_options);
                    return if (random.next_f32() as f64) < clamped_sample
                        && vein_gap > (-0.3f32 as f64)
                    {
                        Some(if random.next_f32() < 0.02f32 {
                            vein_type.raw_ore
                        } else {
                            vein_type.ore
                        })
                    } else {
                        Some(vein_type.stone)
                    };
                }
            }
        }
        None
    }
}

pub struct VeinType {
<<<<<<< HEAD
    ore: BlockState,
    raw_ore: BlockState,
    stone: BlockState,
=======
    ore: RawBlockState,
    raw_ore: RawBlockState,
    stone: RawBlockState,
>>>>>>> c1387751
    min_y: i32,
    max_y: i32,
}

// One of the victims of removing compile time blocks
pub mod vein_type {
    use pumpkin_macros::default_block_state;

    use super::*;
    pub const COPPER: VeinType = VeinType {
        ore: default_block_state!("copper_ore"),
        raw_ore: default_block_state!("raw_copper_block"),
        stone: default_block_state!("granite"),
        min_y: 0,
        max_y: 50,
    };
    pub const IRON: VeinType = VeinType {
        ore: default_block_state!("deepslate_iron_ore"),
        raw_ore: default_block_state!("raw_iron_block"),
        stone: default_block_state!("tuff"),
        min_y: -60,
        max_y: -8,
    };
    pub const MIN_Y: i32 = IRON.min_y;
    pub const MAX_Y: i32 = COPPER.max_y;
}<|MERGE_RESOLUTION|>--- conflicted
+++ resolved
@@ -1,14 +1,9 @@
-use pumpkin_data::block::BlockState;
 use pumpkin_util::{
     math::clamped_map,
     random::{RandomDeriver, RandomDeriverImpl, RandomImpl},
 };
 
-<<<<<<< HEAD
-use crate::generation::noise_router::chunk_noise_router::ChunkNoiseRouter;
-=======
 use crate::{block::RawBlockState, generation::noise_router::chunk_noise_router::ChunkNoiseRouter};
->>>>>>> c1387751
 
 use super::noise_router::{
     chunk_density_function::ChunkNoiseFunctionSampleOptions, density_function::NoisePos,
@@ -28,11 +23,7 @@
         router: &mut ChunkNoiseRouter,
         pos: &impl NoisePos,
         sample_options: &ChunkNoiseFunctionSampleOptions,
-<<<<<<< HEAD
-    ) -> Option<BlockState> {
-=======
     ) -> Option<RawBlockState> {
->>>>>>> c1387751
         let vein_toggle = router.vein_toggle(pos, sample_options);
         let vein_type: &VeinType = if vein_toggle > 0f64 {
             &vein_type::COPPER
@@ -80,15 +71,9 @@
 }
 
 pub struct VeinType {
-<<<<<<< HEAD
-    ore: BlockState,
-    raw_ore: BlockState,
-    stone: BlockState,
-=======
     ore: RawBlockState,
     raw_ore: RawBlockState,
     stone: RawBlockState,
->>>>>>> c1387751
     min_y: i32,
     max_y: i32,
 }
