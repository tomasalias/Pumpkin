<<<<<<< HEAD
use pumpkin_data::block::{get_block, get_block_by_state_id, get_state_by_state_id};
=======
use pumpkin_data::block_properties::{get_block, get_block_by_state_id, get_state_by_state_id};

use crate::{BlockStateId, chunk::format::PaletteBlockEntry};
>>>>>>> 3f500413

/// Instead of using a memory heavy normal BlockState This is used for internal representation in chunks to save memory
#[derive(Clone, Copy, Debug, Eq)]
pub struct RawBlockState {
    pub state_id: BlockStateId,
}

impl PartialEq for RawBlockState {
    fn eq(&self, other: &Self) -> bool {
        self.state_id == other.state_id
    }
}

impl RawBlockState {
    pub const AIR: RawBlockState = RawBlockState { state_id: 0 };

    /// Get a Block from the Vanilla Block registry at Runtime
    pub fn new(registry_id: &str) -> Option<Self> {
        let block = get_block(registry_id);
        block.map(|block| Self {
            state_id: block.default_state_id,
        })
    }

<<<<<<< HEAD
    pub fn get_id(&self) -> u16 {
=======
    pub fn from_palette(palette: &PaletteBlockEntry) -> Option<Self> {
        let block = get_block(palette.name.as_str());

        if let Some(block) = block {
            let mut state_id = block.default_state_id;

            if let Some(properties) = &palette.properties {
                let mut properties_vec: Vec<(&str, &str)> = Vec::with_capacity(properties.len());
                for (key, value) in properties {
                    properties_vec.push((key, value));
                }
                let block_properties = block.from_properties(properties_vec).unwrap();
                state_id = block_properties.to_state_id(&block);
            }

            return Some(Self { state_id });
        }

        None
    }

    pub fn get_state_id(&self) -> BlockStateId {
>>>>>>> 3f500413
        self.state_id
    }

    pub fn to_state(&self) -> pumpkin_data::BlockState {
        get_state_by_state_id(self.state_id).unwrap()
    }

    pub fn to_block(&self) -> pumpkin_data::Block {
        get_block_by_state_id(self.state_id).unwrap()
    }
}

#[cfg(test)]
mod tests {
    use super::RawBlockState;

    #[test]
    fn not_existing() {
        let result = RawBlockState::new("this_block_does_not_exist");
        assert!(result.is_none());
    }

    #[test]
    fn does_exist() {
        let result = RawBlockState::new("dirt");
        assert!(result.is_some());
    }
}<|MERGE_RESOLUTION|>--- conflicted
+++ resolved
@@ -1,10 +1,6 @@
-<<<<<<< HEAD
-use pumpkin_data::block::{get_block, get_block_by_state_id, get_state_by_state_id};
-=======
 use pumpkin_data::block_properties::{get_block, get_block_by_state_id, get_state_by_state_id};
 
 use crate::{BlockStateId, chunk::format::PaletteBlockEntry};
->>>>>>> 3f500413
 
 /// Instead of using a memory heavy normal BlockState This is used for internal representation in chunks to save memory
 #[derive(Clone, Copy, Debug, Eq)]
@@ -29,10 +25,7 @@
         })
     }
 
-<<<<<<< HEAD
-    pub fn get_id(&self) -> u16 {
-=======
-    pub fn from_palette(palette: &PaletteBlockEntry) -> Option<Self> {
+      pub fn from_palette(palette: &PaletteBlockEntry) -> Option<Self> {
         let block = get_block(palette.name.as_str());
 
         if let Some(block) = block {
@@ -54,7 +47,6 @@
     }
 
     pub fn get_state_id(&self) -> BlockStateId {
->>>>>>> 3f500413
         self.state_id
     }
 
