pub mod interactive;
pub mod state;

use std::collections::HashMap;

use num_derive::FromPrimitive;
use pumpkin_data::block::{
    Axis, Block, BlockState, Facing, HorizontalFacing, get_block, get_state_by_state_id,
};
use pumpkin_util::math::vector3::Vector3;

<<<<<<< HEAD
use serde::{Deserialize, Serialize};
pub use state::ChunkBlockState;
=======
use serde::Deserialize;
pub use state::RawBlockState;
>>>>>>> c1387751

#[derive(FromPrimitive, PartialEq, Clone, Copy, Debug, Deserialize)]
#[serde(rename_all = "snake_case")]
pub enum BlockDirection {
    Down = 0,
    Up,
    North,
    South,
    West,
    East,
}

pub struct InvalidBlockFace;

impl TryFrom<i32> for BlockDirection {
    type Error = InvalidBlockFace;

    fn try_from(value: i32) -> Result<Self, Self::Error> {
        match value {
            0 => Ok(Self::Down),
            1 => Ok(Self::Up),
            2 => Ok(Self::North),
            3 => Ok(Self::South),
            4 => Ok(Self::West),
            5 => Ok(Self::East),
            _ => Err(InvalidBlockFace),
        }
    }
}

#[derive(Serialize, Deserialize, Debug, Clone)]
#[serde(rename_all = "PascalCase")]
pub struct BlockStateCodec {
    /// Block name
    pub name: String,
    /// Key-value pairs of properties
    #[serde(skip_serializing_if = "Option::is_none")]
    pub properties: Option<HashMap<String, String>>,
}

impl BlockStateCodec {
    pub fn to_state(&self) -> Option<BlockState> {
        let block = get_block(self.name.as_str());

        if let Some(block) = block {
            let mut state_id = block.default_state_id;

            if let Some(properties) = self.properties.clone() {
                let mut properties_vec = Vec::new();
                for (key, value) in properties {
                    properties_vec.push((key.clone(), value.clone()));
                }
                let block_properties = block.from_properties(properties_vec).unwrap();
                state_id = block_properties.to_state_id(&block);
            }
            let state = get_state_by_state_id(state_id).unwrap();
            return Some(state);
        }
        None
    }
}

impl BlockDirection {
    pub fn to_offset(&self) -> Vector3<i32> {
        match self {
            BlockDirection::Down => (0, -1, 0),
            BlockDirection::Up => (0, 1, 0),
            BlockDirection::North => (0, 0, -1),
            BlockDirection::South => (0, 0, 1),
            BlockDirection::West => (-1, 0, 0),
            BlockDirection::East => (1, 0, 0),
        }
        .into()
    }
    pub fn opposite(&self) -> BlockDirection {
        match self {
            BlockDirection::Down => BlockDirection::Up,
            BlockDirection::Up => BlockDirection::Down,
            BlockDirection::North => BlockDirection::South,
            BlockDirection::South => BlockDirection::North,
            BlockDirection::West => BlockDirection::East,
            BlockDirection::East => BlockDirection::West,
        }
    }

    pub fn all() -> [BlockDirection; 6] {
        [
            BlockDirection::Down,
            BlockDirection::Up,
            BlockDirection::North,
            BlockDirection::South,
            BlockDirection::West,
            BlockDirection::East,
        ]
    }
    pub fn update_order() -> [BlockDirection; 6] {
        [
            BlockDirection::West,
            BlockDirection::East,
            BlockDirection::Down,
            BlockDirection::Up,
            BlockDirection::North,
            BlockDirection::South,
        ]
    }

    pub fn abstract_block_update_order() -> [BlockDirection; 6] {
        [
            BlockDirection::West,
            BlockDirection::East,
            BlockDirection::North,
            BlockDirection::South,
            BlockDirection::Down,
            BlockDirection::Up,
        ]
    }

    pub fn horizontal() -> [BlockDirection; 4] {
        [
            BlockDirection::North,
            BlockDirection::South,
            BlockDirection::West,
            BlockDirection::East,
        ]
    }

    pub fn is_horizontal(&self) -> bool {
        matches!(
            self,
            BlockDirection::North
                | BlockDirection::South
                | BlockDirection::West
                | BlockDirection::East
        )
    }

    pub fn vertical() -> [BlockDirection; 2] {
        [BlockDirection::Down, BlockDirection::Up]
    }

    pub fn to_horizontal_facing(&self) -> Option<HorizontalFacing> {
        match self {
            BlockDirection::North => Some(HorizontalFacing::North),
            BlockDirection::South => Some(HorizontalFacing::South),
            BlockDirection::West => Some(HorizontalFacing::West),
            BlockDirection::East => Some(HorizontalFacing::East),
            _ => None,
        }
    }
    pub fn to_cardinal_direction(&self) -> HorizontalFacing {
        match self {
            BlockDirection::North => HorizontalFacing::North,
            BlockDirection::South => HorizontalFacing::South,
            BlockDirection::West => HorizontalFacing::West,
            BlockDirection::East => HorizontalFacing::East,
            _ => HorizontalFacing::North,
        }
    }

    pub fn from_cardinal_direction(direction: HorizontalFacing) -> BlockDirection {
        match direction {
            HorizontalFacing::North => BlockDirection::North,
            HorizontalFacing::South => BlockDirection::South,
            HorizontalFacing::West => BlockDirection::West,
            HorizontalFacing::East => BlockDirection::East,
        }
    }
    pub fn to_axis(&self) -> Axis {
        match self {
            BlockDirection::North | BlockDirection::South => Axis::Z,
            BlockDirection::West | BlockDirection::East => Axis::X,
            BlockDirection::Up | BlockDirection::Down => Axis::Y,
        }
    }

    pub fn to_facing(&self) -> Facing {
        match self {
            BlockDirection::North => Facing::North,
            BlockDirection::South => Facing::South,
            BlockDirection::West => Facing::West,
            BlockDirection::East => Facing::East,
            BlockDirection::Up => Facing::Up,
            BlockDirection::Down => Facing::Down,
        }
    }

    pub fn rotate_clockwise(&self) -> BlockDirection {
        match self {
            BlockDirection::North => BlockDirection::East,
            BlockDirection::East => BlockDirection::South,
            BlockDirection::South => BlockDirection::West,
            BlockDirection::West => BlockDirection::North,
            BlockDirection::Up => BlockDirection::East,
            BlockDirection::Down => BlockDirection::West,
        }
    }
}

pub trait HorizontalFacingExt {
    fn to_block_direction(&self) -> BlockDirection;
    fn rotate(&self) -> HorizontalFacing;
    fn rotate_ccw(&self) -> HorizontalFacing;
}

impl HorizontalFacingExt for HorizontalFacing {
    fn to_block_direction(&self) -> BlockDirection {
        match self {
            HorizontalFacing::North => BlockDirection::North,
            HorizontalFacing::South => BlockDirection::South,
            HorizontalFacing::West => BlockDirection::West,
            HorizontalFacing::East => BlockDirection::East,
        }
    }
    fn rotate(&self) -> HorizontalFacing {
        match self {
            HorizontalFacing::North => HorizontalFacing::East,
            HorizontalFacing::South => HorizontalFacing::West,
            HorizontalFacing::West => HorizontalFacing::North,
            HorizontalFacing::East => HorizontalFacing::South,
        }
    }
    fn rotate_ccw(&self) -> HorizontalFacing {
        match self {
            HorizontalFacing::North => HorizontalFacing::West,
            HorizontalFacing::South => HorizontalFacing::East,
            HorizontalFacing::West => HorizontalFacing::North,
            HorizontalFacing::East => HorizontalFacing::South,
        }
    }
}

pub trait FacingExt {
    fn to_block_direction(&self) -> BlockDirection;
}

impl FacingExt for Facing {
    fn to_block_direction(&self) -> BlockDirection {
        match self {
            Facing::North => BlockDirection::North,
            Facing::South => BlockDirection::South,
            Facing::West => BlockDirection::West,
            Facing::East => BlockDirection::East,
            Facing::Up => BlockDirection::Up,
            Facing::Down => BlockDirection::Down,
        }
    }
}

#[cfg(test)]
mod test {
    use pumpkin_data::block::Block;

    use crate::chunk::palette::BLOCK_NETWORK_MAX_BITS;

    #[test]
    fn test_proper_network_bits_per_entry() {
        let id_to_test = 1 << BLOCK_NETWORK_MAX_BITS;
        if Block::from_state_id(id_to_test).is_some() {
            panic!("We need to update our constants!");
        }
    }
}<|MERGE_RESOLUTION|>--- conflicted
+++ resolved
@@ -1,24 +1,15 @@
 pub mod interactive;
+pub mod registry;
 pub mod state;
 
-use std::collections::HashMap;
-
 use num_derive::FromPrimitive;
-use pumpkin_data::block::{
-    Axis, Block, BlockState, Facing, HorizontalFacing, get_block, get_state_by_state_id,
-};
+use pumpkin_data::block::{Axis, Facing, HorizontalFacing};
 use pumpkin_util::math::vector3::Vector3;
 
-<<<<<<< HEAD
-use serde::{Deserialize, Serialize};
-pub use state::ChunkBlockState;
-=======
 use serde::Deserialize;
 pub use state::RawBlockState;
->>>>>>> c1387751
-
-#[derive(FromPrimitive, PartialEq, Clone, Copy, Debug, Deserialize)]
-#[serde(rename_all = "snake_case")]
+
+#[derive(FromPrimitive, PartialEq, Clone, Copy, Debug, Hash, Eq)]
 pub enum BlockDirection {
     Down = 0,
     Up,
@@ -46,36 +37,11 @@
     }
 }
 
-#[derive(Serialize, Deserialize, Debug, Clone)]
+#[derive(Deserialize)]
 #[serde(rename_all = "PascalCase")]
 pub struct BlockStateCodec {
-    /// Block name
     pub name: String,
-    /// Key-value pairs of properties
-    #[serde(skip_serializing_if = "Option::is_none")]
-    pub properties: Option<HashMap<String, String>>,
-}
-
-impl BlockStateCodec {
-    pub fn to_state(&self) -> Option<BlockState> {
-        let block = get_block(self.name.as_str());
-
-        if let Some(block) = block {
-            let mut state_id = block.default_state_id;
-
-            if let Some(properties) = self.properties.clone() {
-                let mut properties_vec = Vec::new();
-                for (key, value) in properties {
-                    properties_vec.push((key.clone(), value.clone()));
-                }
-                let block_properties = block.from_properties(properties_vec).unwrap();
-                state_id = block_properties.to_state_id(&block);
-            }
-            let state = get_state_by_state_id(state_id).unwrap();
-            return Some(state);
-        }
-        None
-    }
+    // TODO: properties...
 }
 
 impl BlockDirection {
